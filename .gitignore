--- conflicted
+++ resolved
@@ -1,8 +1,2 @@
-<<<<<<< HEAD
 lung_cts/
-*.pyc
-=======
-lung_cts/
-*.pyc
-data_2d/
->>>>>>> 40189bc3
+*.pyc